--- conflicted
+++ resolved
@@ -35,45 +35,21 @@
     }
   }, []);
 
-<<<<<<< HEAD
   // Update current time every second - use TimeService for consistent time
   useEffect(() => {
     const interval = setInterval(() => {
       setCurrentTime(TimeService.getCurrentTime());
-=======
-  // Update current time every second and trigger events for dynamic override
-  useEffect(() => {
-    const interval = setInterval(() => {
-      setCurrentTime(new Date());
-      
-      // If dynamic override is active, trigger a time change event
-      if (isActive && TimeService.isOverrideActive()) {
-        const event = new CustomEvent('timeOverrideChanged', {
-          detail: { 
-            newTime: TimeService.getCurrentTime(), 
-            action: 'dynamicUpdate' 
-          }
-        });
-        window.dispatchEvent(event);
-      }
->>>>>>> 3d90160e
     }, 1000);
 
     return () => clearInterval(interval);
   }, [isActive]);
 
   const handleSetOverride = () => {
-<<<<<<< HEAD
-    if (overrideDate && overrideTime) {
-      // Create override datetime and set seconds to 50
-      const overrideDateTime = new Date(`${overrideDate}T${overrideTime}:50`);
-      TimeService.setOverrideTime(overrideDateTime);
-=======
     if (overrideDateTime) {
       const overrideDate = new Date(overrideDateTime);
-      // Set dynamic override starting at 50 seconds
-      TimeService.setDynamicOverrideTime(overrideDate, 50);
->>>>>>> 3d90160e
+      // Set seconds to 50 and use our updated TimeService
+      overrideDate.setSeconds(50);
+      TimeService.setOverrideTime(overrideDate);
       setIsActive(true);
       setIsOpen(false);
       
@@ -212,13 +188,8 @@
         }
 
         .current-time-display {
-<<<<<<< HEAD
           background: rgba(0, 0, 0, 0.7);
           color: white;
-=======
-          background: rgba(0, 0, 0, 0.6);
-          color: rgba(255, 255, 255, 0.8);
->>>>>>> 3d90160e
           padding: 4px 8px;
           border-radius: 4px;
           font-size: 10px;
